version: 1.0.{build}
max_jobs: 2

# Reducing build load and CI time by specifying the exact test matrix.
environment:
  nodejs_version: "LTS"
  matrix:
    - APPVEYOR_BUILD_WORKER_IMAGE: Visual Studio 2017
      CONFIGURATION: Debug
      PLATFORM: x64
    - APPVEYOR_BUILD_WORKER_IMAGE: Visual Studio 2017
      CONFIGURATION: Debug
      PLATFORM: ARM
    - APPVEYOR_BUILD_WORKER_IMAGE: Visual Studio 2017
      CONFIGURATION: ReleaseBundle
      PLATFORM: x86

# Uncomment to enable entire matrix of tests.
#image:
#  - Visual Studio 2015
#  - Visual Studio 2017
#configuration:
#  - Debug
#  - ReleaseBundle
#  - DebugBundle
#  - Release
#platform:
#  - x86
#  - x64
#  - ARM

matrix:
  # Fail everything immediately if one build fails.
  fast_finish: true

hosts:
  api.nuget.org: 93.184.221.200

install:
  - ps: Install-Product node $env:nodejs_version x64
  - npm install -g npm@lts
  - npm i
  - ps: curl -o C:\winium.zip https://github.com/2gis/Winium.Desktop/releases/download/v1.6.0/Winium.Desktop.Driver.zip
  - ps: mkdir C:\winium
  - ps: Add-Type -A 'System.IO.Compression.FileSystem'
  - ps: '[IO.Compression.ZipFile]::ExtractToDirectory("C:\winium.zip", "C:\winium")'

clone_script:
- ps: git clone -q $("--branch=" + $env:APPVEYOR_REPO_BRANCH) $("https://github.com/" + $env:APPVEYOR_REPO_NAME + ".git") $env:APPVEYOR_BUILD_FOLDER
- ps: if (!$env:APPVEYOR_PULL_REQUEST_NUMBER) {$("git checkout -qf " + $env:APPVEYOR_REPO_COMMIT)}
- ps: if ($env:APPVEYOR_PULL_REQUEST_NUMBER) {git fetch -q origin +refs/pull/$($env:APPVEYOR_PULL_REQUEST_NUMBER)/merge; git checkout -qf FETCH_HEAD}
- ps: git submodule update -q --init --recursive

before_build:
- ps: $env:playgroundNet46_dir=$env:APPVEYOR_BUILD_FOLDER + "\ReactWindows\Playground.Net46"
- ps: $env:bundle_dir=$env:APPVEYOR_BUILD_FOLDER + "\ReactWindows\Playground.Net46\ReactAssets"
- ps: nuget restore ReactWindows\ReactNative.sln
- npm i -g react-native-cli

build_script:
- ps: mkdir $env:bundle_dir
- ps: react-native bundle --platform windows --entry-file $($env:playgroundNet46_dir + "\index.windows.js") --bundle-output $($env:bundle_dir + "\index.windows.bundle") --assets-dest $env:bundle_dir --dev false; echo "Suppressing error"
- ps: msbuild /p:Configuration=$env:CONFIGURATION /p:Platform=$env:PLATFORM /nologo /logger:"C:\Program Files\AppVeyor\BuildAgent\Appveyor.MSBuildLogger.dll" "ReactWindows\ReactNative.sln"

# Start Winium in the background, give it a moment to start
before_test:
  - ps: $winium = Start-Process -PassThru C:\winium\Winium.Desktop.Driver.exe
  - ps: Start-Sleep -s 5

test_script:
  # Run Nunit 3.x test engine and output to AppVeyor's UI.
  - ps: >-
      $platform = Get-ChildItem Env:PLATFORM

      $platform = $platform.value

      $config = Get-ChildItem Env:CONFIGURATION

      if($config.value -eq "ReleaseBundle") { $config = "Release" } elseif ($config -eq "DebugBundle") { $config = "Debug" } else { $config = $config.value }

      if($platform -ne "ARM") { nunit3-console --where "cat != Network" "ReactWindows\ReactNative.Net46.Tests\bin\$platform\$config\ReactNative.Net46.Tests.dll" --result=myresults.xml }

      if ($platform -eq "ReleaseBundle" -Or $platform -eq "DebugBundle") { npm test }

  # Disabling for now
  #- npm run flow-check
  # Spec test only works when there is a bundle
<<<<<<< HEAD
  #
  # - npm run lint
=======

  #- npm run lint
>>>>>>> 3f7df487

after_test:
  - ps: >-
      Stop-Process -Id $winium.Id

      $platform = Get-ChildItem Env:PLATFORM

      $config = Get-ChildItem Env:CONFIGURATION

      if($config.value -eq "ReleaseBundle") { $config = "Release" } elseif ($config -eq "DebugBundle") { $config = "Debug" } else { $config = $config.value }

      if ($platform.value -ne "ARM") { ReactWindows\packages\OpenCover.4.6.519\tools\OpenCover.Console.exe -register:user -target:"ReactWindows\packages\NUnit.ConsoleRunner.3.7.0\tools\nunit3-console.exe" -targetargs:"ReactWindows\ReactNative.Net46.Tests\bin\$env:PLATFORM\$config\ReactNative.Net46.Tests.dll" -output:ReactWindows_coverage.xml }

  - "SET PATH=C:\\Python34;C:\\Python34\\Scripts;%PATH%"
  - pip install codecov
  - codecov -f "ReactWindows_coverage.xml"<|MERGE_RESOLUTION|>--- conflicted
+++ resolved
@@ -85,13 +85,9 @@
   # Disabling for now
   #- npm run flow-check
   # Spec test only works when there is a bundle
-<<<<<<< HEAD
-  #
-  # - npm run lint
-=======
 
   #- npm run lint
->>>>>>> 3f7df487
+
 
 after_test:
   - ps: >-
