<<<<<<< HEAD
﻿
using System;
using System.Collections.Generic;
using Windows.UI.Xaml;
using Windows.UI.Xaml.Controls;

namespace ReactNative.UIManager
{
    class RootViewManager : ViewGroupManager
    {
        private readonly string REACT_CLASS = "ReactView";
        

        /// <summary>
        /// Get the name of the react root view
        /// </summary>
        public override string Name
        {
            get
            {
                return REACT_CLASS;
            }
        }

        /// <summary>
        /// Creates a new view instance of type <typeparamref name="Panel"/>.
        /// </summary>
        /// <param name="reactContext">The react context.</param>
        /// <returns>The view instance.</returns>
        protected override Panel CreateViewInstance(ThemedReactContext reactContext)
        {
            return new SizeMonitoringFrameLayout();
=======
﻿using Newtonsoft.Json.Linq;
using System;
using System.Collections.Generic;
using Windows.UI.Xaml;

namespace ReactNative.UIManager
{
    internal class RootViewManager : IViewManager
    {
        public IReadOnlyDictionary<string, object> CommandsMap
        {
            get
            {
                throw new NotImplementedException();
            }
        }

        public IReadOnlyDictionary<string, object> ExportedCustomBubblingEventTypeConstants
        {
            get
            {
                throw new NotImplementedException();
            }
        }

        public IReadOnlyDictionary<string, object> ExportedCustomDirectEventTypeConstants
        {
            get
            {
                throw new NotImplementedException();
            }
        }

        public IReadOnlyDictionary<string, object> ExportedViewConstants
        {
            get
            {
                throw new NotImplementedException();
            }
        }

        public string Name
        {
            get
            {
                throw new NotImplementedException();
            }
        }

        public IReadOnlyDictionary<string, string> NativeProperties
        {
            get
            {
                throw new NotImplementedException();
            }
        }

        public ReactShadowNode CreateShadowNodeInstance()
        {
            throw new NotImplementedException();
        }

        public FrameworkElement CreateView(ThemedReactContext themedContext, JavaScriptResponderHandler jsResponderHandler)
        {
            throw new NotImplementedException();
        }

        public void OnDropViewInstance(ThemedReactContext themedReactContext, FrameworkElement view)
        {
            throw new NotImplementedException();
        }

        public void ReceiveCommand(FrameworkElement view, int commandId, JArray args)
        {
            throw new NotImplementedException();
        }

        public void UpdateExtraData(FrameworkElement viewToUpdate, object extraData)
        {
            throw new NotImplementedException();
        }

        public void UpdateProperties(FrameworkElement viewToUpdate, CatalystStylesDiffMap properties)
        {
            throw new NotImplementedException();
>>>>>>> bb9a76c9
        }
    }
}<|MERGE_RESOLUTION|>--- conflicted
+++ resolved
@@ -1,5 +1,3 @@
-<<<<<<< HEAD
-﻿
 using System;
 using System.Collections.Generic;
 using Windows.UI.Xaml;
@@ -10,7 +8,7 @@
     class RootViewManager : ViewGroupManager
     {
         private readonly string REACT_CLASS = "ReactView";
-        
+
 
         /// <summary>
         /// Get the name of the react root view
@@ -31,93 +29,6 @@
         protected override Panel CreateViewInstance(ThemedReactContext reactContext)
         {
             return new SizeMonitoringFrameLayout();
-=======
-﻿using Newtonsoft.Json.Linq;
-using System;
-using System.Collections.Generic;
-using Windows.UI.Xaml;
-
-namespace ReactNative.UIManager
-{
-    internal class RootViewManager : IViewManager
-    {
-        public IReadOnlyDictionary<string, object> CommandsMap
-        {
-            get
-            {
-                throw new NotImplementedException();
-            }
-        }
-
-        public IReadOnlyDictionary<string, object> ExportedCustomBubblingEventTypeConstants
-        {
-            get
-            {
-                throw new NotImplementedException();
-            }
-        }
-
-        public IReadOnlyDictionary<string, object> ExportedCustomDirectEventTypeConstants
-        {
-            get
-            {
-                throw new NotImplementedException();
-            }
-        }
-
-        public IReadOnlyDictionary<string, object> ExportedViewConstants
-        {
-            get
-            {
-                throw new NotImplementedException();
-            }
-        }
-
-        public string Name
-        {
-            get
-            {
-                throw new NotImplementedException();
-            }
-        }
-
-        public IReadOnlyDictionary<string, string> NativeProperties
-        {
-            get
-            {
-                throw new NotImplementedException();
-            }
-        }
-
-        public ReactShadowNode CreateShadowNodeInstance()
-        {
-            throw new NotImplementedException();
-        }
-
-        public FrameworkElement CreateView(ThemedReactContext themedContext, JavaScriptResponderHandler jsResponderHandler)
-        {
-            throw new NotImplementedException();
-        }
-
-        public void OnDropViewInstance(ThemedReactContext themedReactContext, FrameworkElement view)
-        {
-            throw new NotImplementedException();
-        }
-
-        public void ReceiveCommand(FrameworkElement view, int commandId, JArray args)
-        {
-            throw new NotImplementedException();
-        }
-
-        public void UpdateExtraData(FrameworkElement viewToUpdate, object extraData)
-        {
-            throw new NotImplementedException();
-        }
-
-        public void UpdateProperties(FrameworkElement viewToUpdate, CatalystStylesDiffMap properties)
-        {
-            throw new NotImplementedException();
->>>>>>> bb9a76c9
         }
     }
 }