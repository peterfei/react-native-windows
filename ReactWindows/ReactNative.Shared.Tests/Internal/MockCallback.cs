<<<<<<< HEAD
=======
﻿// Copyright (c) Microsoft Corporation. All rights reserved.
// Licensed under the MIT License.

>>>>>>> ffe5e651
using ReactNative.Bridge;
using System;

namespace ReactNative.Tests
{
    class MockCallback : ICallback
    {
        private readonly Action<object[]> _action;

        public MockCallback(Action<object[]> action)
        {
            _action = action;
        }

        public void Invoke(params object[] arguments)
        {
            _action(arguments);
        }
    }
}<|MERGE_RESOLUTION|>--- conflicted
+++ resolved
@@ -1,9 +1,6 @@
-<<<<<<< HEAD
-=======
-﻿// Copyright (c) Microsoft Corporation. All rights reserved.
+// Copyright (c) Microsoft Corporation. All rights reserved.
 // Licensed under the MIT License.
 
->>>>>>> ffe5e651
 using ReactNative.Bridge;
 using System;
 
