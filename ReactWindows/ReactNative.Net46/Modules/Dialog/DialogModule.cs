--- conflicted
+++ resolved
@@ -13,13 +13,8 @@
 {
     class DialogModule : ReactContextNativeModuleBase
     {
-<<<<<<< HEAD
         public DialogModule(IReactContext reactContext)
-            : base(reactContext)
-=======
-        public DialogModule(ReactContext reactContext)
             : base(reactContext, new DispatcherActionQueue(reactContext.HandleException))
->>>>>>> ffe5e651
         {
         }
 
